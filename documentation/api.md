--- conflicted
+++ resolved
@@ -100,11 +100,7 @@
         <td><b>contentCacheDuration</b></td>
         <td>string</td>
         <td>
-<<<<<<< HEAD
           ContentCacheDuration sets how often the operator should resync with the external source when using the `grafanaCom.id` or `url` field to specify the source of the dashboard. The default value is decided by the `dashboardContentCacheDuration` field in the `Grafana` resource. The default is 0 which is interpreted as never refetching.<br/>
-=======
-          <br/>
->>>>>>> 6c0c2e4a
         </td>
         <td>false</td>
       </tr><tr>
@@ -1967,7 +1963,7 @@
         <td><b>dashboardContentCacheDuration</b></td>
         <td>string</td>
         <td>
-          DashboardContentCacheDuration sets a default for when a `GrafanaDashboard` resource doesn't specify a `contentCacheDuration`. If left unset or 0 the default behaviour is to cache indefinitely.<br/>
+          DashboardContentCacheDuration sets a default for when a `GrafanaDashboard` resource doesn't specify a `contentCacheDuration`. If left unset or 0 the default behavior is to cache indefinitely.<br/>
         </td>
         <td>false</td>
       </tr><tr>
