--- conflicted
+++ resolved
@@ -52,15 +52,12 @@
                 - key
                 type: object
               contentCacheDuration:
-<<<<<<< HEAD
                 description: ContentCacheDuration sets how often the operator should
                   resync with the external source when using the `grafanaCom.id` or
                   `url` field to specify the source of the dashboard. The default
                   value is decided by the `dashboardContentCacheDuration` field in
                   the `Grafana` resource. The default is 0 which is interpreted as
                   never refetching.
-=======
->>>>>>> 6c0c2e4a
                 type: string
               customFolderName:
                 type: string
@@ -2468,7 +2465,7 @@
               dashboardContentCacheDuration:
                 description: DashboardContentCacheDuration sets a default for when
                   a `GrafanaDashboard` resource doesn't specify a `contentCacheDuration`.
-                  If left unset or 0 the default behaviour is to cache indefinitely.
+                  If left unset or 0 the default behavior is to cache indefinitely.
                 type: string
               dashboardLabelSelector:
                 items:
